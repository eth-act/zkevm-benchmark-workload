--- conflicted
+++ resolved
@@ -88,32 +88,8 @@
         env:
           RPC_URL: ${{ secrets.RPC_URL }}
           RPC_HEADERS: ${{ secrets.RPC_HEADERS }}
-<<<<<<< HEAD
         run: cargo test --release --workspace --exclude integration-tests -- --no-capture
-=======
-        run: cargo test -p zkevm-metrics -p witness-generator -- --no-capture
  
-  check-ere-host:
-    name: Checks crate ere-hosts
-    runs-on: ubuntu-latest
-    steps:
-      - name: Checkout code
-        uses: actions/checkout@v4
-
-      - name: Install Rust toolchain
-        uses: dtolnay/rust-toolchain@nightly
-        with:
-          components: clippy, rustfmt
-
-      - name: Cache dependencies
-        uses: Swatinem/rust-cache@v2
-
-      - name: Cargo check
-        run: cargo check -p ere-hosts
-
-      - name: Check clippy
-        run: cargo clippy --bins --examples --tests --benches -p ere-hosts
-
   check-empty-patch-crates-io:
     name: Check [patch.crates-io] is empty
     runs-on: ubuntu-latest
@@ -130,5 +106,4 @@
             grep -v '^[[:space:]]*#' | \
             grep -v '^[[:space:]]*$' && \
             { echo "ERROR: [patch.crates-io] section in ere-guests/Cargo.toml must be empty"; exit 1; } || \
-            echo "✓ [patch.crates-io] section is empty"
->>>>>>> f9c19c28
+            echo "✓ [patch.crates-io] section is empty"