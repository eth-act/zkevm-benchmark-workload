[workspace]
members = [
    "crates/metrics",
    "crates/witness-generator",
    "crates/witness-generator-cli",
    "xtask",
    # Ere host crate
    "crates/ere-hosts",
]
resolver = "2"

[workspace.package]
version = "0.1.0"
edition = "2024"
rust-version = "1.85"
license = "MIT OR Apache-2.0"

[workspace.lints]
rust.missing_debug_implementations = "warn"
rust.missing_docs = "warn"
rust.rust_2018_idioms = { level = "deny", priority = -1 }
rust.unreachable_pub = "warn"
rust.unused_must_use = "deny"
rust.unused_crate_dependencies = "deny"
rustdoc.all = "warn"

[workspace.lints.clippy]
# These are some of clippy's nursery (i.e., experimental) lints that we like.
# By default, nursery lints are allowed. Some of the lints below have made good
# suggestions which we fixed. The others didn't have any findings, so we can
# assume they don't have that many false positives. Let's enable them to
# prevent future problems.
borrow_as_ptr = "warn"
branches_sharing_code = "warn"
clear_with_drain = "warn"
cloned_instead_of_copied = "warn"
collection_is_never_read = "warn"
dbg_macro = "warn"
derive_partial_eq_without_eq = "warn"
doc_markdown = "warn"
empty_line_after_doc_comments = "warn"
empty_line_after_outer_attr = "warn"
enum_glob_use = "warn"
equatable_if_let = "warn"
explicit_into_iter_loop = "warn"
explicit_iter_loop = "warn"
flat_map_option = "warn"
from_iter_instead_of_collect = "warn"
if_not_else = "warn"
if_then_some_else_none = "warn"
implicit_clone = "warn"
imprecise_flops = "warn"
iter_on_empty_collections = "warn"
iter_on_single_items = "warn"
iter_with_drain = "warn"
iter_without_into_iter = "warn"
large_stack_frames = "warn"
manual_assert = "warn"
manual_clamp = "warn"
manual_is_variant_and = "warn"
manual_string_new = "warn"
match_same_arms = "warn"
missing-const-for-fn = "warn"
mutex_integer = "warn"
naive_bytecount = "warn"
needless_bitwise_bool = "warn"
needless_continue = "warn"
needless_for_each = "warn"
needless_pass_by_ref_mut = "warn"
nonstandard_macro_braces = "warn"
option_as_ref_cloned = "warn"
or_fun_call = "warn"
path_buf_push_overwrite = "warn"
read_zero_byte_vec = "warn"
result_large_err = "allow"
redundant_clone = "warn"
redundant_else = "warn"
single_char_pattern = "warn"
string_lit_as_bytes = "warn"
string_lit_chars_any = "warn"
suboptimal_flops = "warn"
suspicious_operation_groupings = "warn"
trailing_empty_array = "warn"
trait_duplication_in_bounds = "warn"
transmute_undefined_repr = "warn"
trivial_regex = "warn"
tuple_array_conversions = "warn"
type_repetition_in_bounds = "warn"
uninhabited_references = "warn"
unnecessary_self_imports = "warn"
unnecessary_struct_initialization = "warn"
unnested_or_patterns = "warn"
unused_peekable = "warn"
unused_rounding = "warn"
use_self = "warn"
useless_let_if_seq = "warn"
while_float = "warn"
zero_sized_map_values = "warn"


[workspace.dependencies]

# local dependencies
witness-generator = { path = "crates/witness-generator" }
zkevm-metrics = { path = "crates/metrics" }
benchmark-runner = { path = "crates/benchmark-runner" }

zkvm-interface = { git = "https://github.com/eth-applied-research-group/ere", tag = "v0.0.4", package = "zkvm-interface" }
ere-sp1 = { git = "https://github.com/eth-applied-research-group/ere", tag = "v0.0.4", package = "ere-sp1" }
ere-risczero = { git = "https://github.com/eth-applied-research-group/ere", tag = "v0.0.4", package = "ere-risczero" }
ere-pico = { git = "https://github.com/eth-applied-research-group/ere", tag = "v0.0.4", package = "ere-pico" }
ere-openvm = { git = "https://github.com/eth-applied-research-group/ere", tag = "v0.0.4", package = "ere-openvm" }
ere-zisk = { git = "https://github.com/eth-applied-research-group/ere", tag = "v0.0.4", package = "ere-zisk" }

# branch is kw/zkevm-benchmark-workload-repo
# NOTE: We are using a branch of a branch that has not yet been merged into master.
<<<<<<< HEAD
ef-tests = { git = "https://github.com/jsign/reth", rev = "53a0f5e76f86a65dd582b8022d7be63144e37b2f" }
reth-ethereum-primitives = { git = "https://github.com/jsign/reth", rev = "53a0f5e76f86a65dd582b8022d7be63144e37b2f" }
reth-primitives-traits = { git = "https://github.com/jsign/reth", rev = "53a0f5e76f86a65dd582b8022d7be63144e37b2f" }
reth-stateless = { git = "https://github.com/jsign/reth", rev = "53a0f5e76f86a65dd582b8022d7be63144e37b2f" }
reth-chainspec = { git = "https://github.com/jsign/reth", rev = "53a0f5e76f86a65dd582b8022d7be63144e37b2f" }
reth-rpc-api = { git = "https://github.com/jsign/reth", rev = "53a0f5e76f86a65dd582b8022d7be63144e37b2f" }
reth-evm-ethereum = { git = "https://github.com/jsign/reth", rev = "53a0f5e76f86a65dd582b8022d7be63144e37b2f" }
=======
ef-tests = { git = "https://github.com/kevaundray/reth", rev = "03364a836774c72f4e354de924330fee6a41be68" }
reth-ethereum-primitives = { git = "https://github.com/kevaundray/reth", rev = "03364a836774c72f4e354de924330fee6a41be68" }
reth-stateless = { git = "https://github.com/kevaundray/reth", rev = "03364a836774c72f4e354de924330fee6a41be68" }
reth-rpc-api = { git = "https://github.com/kevaundray/reth", rev = "03364a836774c72f4e354de924330fee6a41be68" }
>>>>>>> 07515c88

# alloy
alloy-eips = { version = "1.0.13" }
alloy-rpc-types-eth = "1.0.12"
alloy-rpc-types-trace = "1.0.12"

# misc
bincode = "1.3"
clap = { version = "4.0", features = ["derive"] }
serde = { version = "1.0", default-features = false }
strum = { version = "0.26", features = ["derive"] }
walkdir = "2.3.3"
rayon = "1.7"
hex = "0.4.3"
thiserror = "2"
serde_json = "*"
serde_derive = "*"
jsonrpsee = "0.25.1"
anyhow = "1.0"
async-trait = "0.1.88"
tokio = { version = "1.45.1" }
tokio-util = "0.7.15"
tracing = "0.1.41"
tracing-subscriber = { version = "0.3.19", features = ["env-filter"] }<|MERGE_RESOLUTION|>--- conflicted
+++ resolved
@@ -114,7 +114,6 @@
 
 # branch is kw/zkevm-benchmark-workload-repo
 # NOTE: We are using a branch of a branch that has not yet been merged into master.
-<<<<<<< HEAD
 ef-tests = { git = "https://github.com/jsign/reth", rev = "53a0f5e76f86a65dd582b8022d7be63144e37b2f" }
 reth-ethereum-primitives = { git = "https://github.com/jsign/reth", rev = "53a0f5e76f86a65dd582b8022d7be63144e37b2f" }
 reth-primitives-traits = { git = "https://github.com/jsign/reth", rev = "53a0f5e76f86a65dd582b8022d7be63144e37b2f" }
@@ -122,12 +121,6 @@
 reth-chainspec = { git = "https://github.com/jsign/reth", rev = "53a0f5e76f86a65dd582b8022d7be63144e37b2f" }
 reth-rpc-api = { git = "https://github.com/jsign/reth", rev = "53a0f5e76f86a65dd582b8022d7be63144e37b2f" }
 reth-evm-ethereum = { git = "https://github.com/jsign/reth", rev = "53a0f5e76f86a65dd582b8022d7be63144e37b2f" }
-=======
-ef-tests = { git = "https://github.com/kevaundray/reth", rev = "03364a836774c72f4e354de924330fee6a41be68" }
-reth-ethereum-primitives = { git = "https://github.com/kevaundray/reth", rev = "03364a836774c72f4e354de924330fee6a41be68" }
-reth-stateless = { git = "https://github.com/kevaundray/reth", rev = "03364a836774c72f4e354de924330fee6a41be68" }
-reth-rpc-api = { git = "https://github.com/kevaundray/reth", rev = "03364a836774c72f4e354de924330fee6a41be68" }
->>>>>>> 07515c88
 
 # alloy
 alloy-eips = { version = "1.0.13" }
