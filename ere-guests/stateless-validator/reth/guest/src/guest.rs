--- conflicted
+++ resolved
@@ -16,7 +16,6 @@
 };
 use sparsestate::SparseState;
 
-<<<<<<< HEAD
 use crate::sdk::{ScopeMarker, SDK};
 
 /// Main entry point for the guest program.
@@ -24,13 +23,6 @@
     S::cycle_scope(ScopeMarker::Start, "read_input");
     let mut input: Input = io_serde()
         .deserialize(&S::read_input())
-=======
-/// Main entry point for the guest program.
-pub fn ethereum_guest<P: Platform>() {
-    P::cycle_scope_start("read_input");
-    let input: Input = io_serde()
-        .deserialize(&P::read_whole_input())
->>>>>>> abab7f6d
         .expect("Failed to read input");
 
     let genesis = Genesis {
@@ -41,7 +33,6 @@
     let evm_config = EthEvmConfig::new(chain_spec.clone());
     P::cycle_scope_end("read_input");
 
-<<<<<<< HEAD
     if input.kzg_enabled {
         S::cycle_scope(ScopeMarker::Start, "kzg_init");
         let kzg_settings = c_kzg::ethereum_kzg_settings(8);
@@ -81,9 +72,6 @@
     S::cycle_scope(ScopeMarker::End, "block_body_deserialization");
 
     S::cycle_scope(ScopeMarker::Start, "public_inputs_preparation");
-=======
-    P::cycle_scope_start("public_inputs_preparation");
->>>>>>> abab7f6d
     let header = input.stateless_input.block.header().clone();
     let parent_hash = input.stateless_input.block.parent_hash;
     P::cycle_scope_end("public_inputs_preparation");
