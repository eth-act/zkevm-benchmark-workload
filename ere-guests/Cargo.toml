--- conflicted
+++ resolved
@@ -161,17 +161,12 @@
 ethereum_ssz_derive = "0.9"
 ethereum_ssz = "0.9"
 
-<<<<<<< HEAD
-risc0-ethereum-trie = { git = "https://github.com/risc0/risc0-ethereum.git", rev = "4a5efe13b3655258b89e7082c57743e445133dc8" }
 k256 = { version = "0.13", default-features = false, features = [
     "ecdsa",
     "serde",
     "pem",
 ] }
-=======
 sparsestate = { git = "https://github.com/eth-act/zkvm-ethereum-mpt.git", tag = "v0.1.0" }
-k256 = { version = "0.13", default-features = false, features = ["ecdsa"] }
->>>>>>> c1513c24
 
 # Patch `ziskos` of `zisk-patch-*` to pin to the same version of guest.
 [patch."https://github.com/0xPolygonHermez/zisk.git"]
