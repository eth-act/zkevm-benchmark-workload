--- conflicted
+++ resolved
@@ -146,11 +146,6 @@
                 input_folder.display()
             );
             let guest_io = stateless_validator::stateless_validator_inputs(input_folder.as_path())?;
-<<<<<<< HEAD
-            let zkvms = get_zkvm_instances(&cli.zkvms, &workspace_dir, Path::new(""), resource)?;
-            for (zkvm, ere_zkvm) in zkvms {
-                run_benchmark(zkvm, &ere_zkvm, &config, guest_io.clone())?;
-=======
             let zkvms = get_zkvm_instances(
                 &cli.zkvms,
                 &workspace_dir,
@@ -159,7 +154,6 @@
             )?;
             for zkvm in zkvms {
                 run_benchmark(&zkvm, &config, guest_io.clone())?;
->>>>>>> f42c2c18
             }
         }
         GuestProgramCommand::EmptyProgram => {
@@ -171,13 +165,8 @@
                 Path::new("empty-program"),
                 resource,
             )?;
-<<<<<<< HEAD
-            for (zkvm, ere_zkvm) in zkvms {
-                run_benchmark(zkvm, &ere_zkvm, &config, vec![guest_io.clone()])?;
-=======
             for zkvm in zkvms {
                 run_benchmark(&zkvm, &config, vec![guest_io.clone()])?;
->>>>>>> f42c2c18
             }
         }
         GuestProgramCommand::BlockEncodingLength {
@@ -202,13 +191,8 @@
                 Path::new("block-encoding-length"),
                 resource,
             )?;
-<<<<<<< HEAD
-            for (zkvm, ere_zkvm) in zkvms {
-                run_benchmark(zkvm, &ere_zkvm, &config, guest_io.clone())?;
-=======
             for zkvm in zkvms {
                 run_benchmark(&zkvm, &config, guest_io.clone())?;
->>>>>>> f42c2c18
             }
         }
     }
