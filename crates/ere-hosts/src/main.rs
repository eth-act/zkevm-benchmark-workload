//! Binary for benchmarking different Ere compatible zkVMs

use clap::{Parser, Subcommand, ValueEnum};
use std::{
    path::{Path, PathBuf},
    process::Command,
};
use witness_generator::{
    generate_stateless_witness::ExecSpecTestBlocksAndWitnesses, rpc::RPCBlocksAndWitnessesBuilder,
    witness_generator::WitnessGenerator,
};

use benchmark_runner::{Action, run_benchmark_ere};
use zkvm_interface::{Compiler, ProverResourceType};

#[cfg(feature = "sp1")]
use ere_sp1::{EreSP1, RV32_IM_SUCCINCT_ZKVM_ELF};

#[cfg(feature = "risc0")]
use ere_risczero::{EreRisc0, RV32_IM_RISCZERO_ZKVM_ELF};

#[cfg(feature = "openvm")]
use ere_openvm::{EreOpenVM, OPENVM_TARGET};

#[cfg(feature = "pico")]
use ere_pico::{ErePico, PICO_TARGET};

#[derive(Parser)]
#[command(name = "zkvm-benchmarker")]
#[command(about = "Benchmark different Ere compatible zkVMs")]
#[command(version)]
struct Cli {
    /// Resource type for proving
    #[arg(short, long, value_enum, default_value = "cpu")]
    resource: Resource,

    /// Action to perform
    #[arg(short, long, value_enum, default_value = "execute")]
    action: BenchmarkAction,

    /// Source of blocks and witnesses
    #[command(subcommand)]
    source: SourceCommand,
}

/// Constructs the absolute path to a subdirectory within the `zkevm-fixtures` submodule.
///
/// This is default tests directory path
fn path_to_zkevm_fixtures() -> &'static str {
    concat!(
        env!("CARGO_WORKSPACE_DIR"),
        "/zkevm-fixtures/fixtures/blockchain_tests"
    )
}

#[derive(Subcommand, Clone, Debug)]
enum SourceCommand {
    Tests {
        #[arg(short, long, default_value = path_to_zkevm_fixtures())]
        directory_path: PathBuf,
    },
    Rpc {
        /// Number of last blocks to pull from mainnet (mandatory)
        #[arg(long)]
        last_n_blocks: usize,

        /// RPC URL to use (mandatory)
        #[arg(long)]
        rpc_url: String,

        /// Optional RPC headers to use (e.g., "Key:Value")
        #[arg(long)]
        rpc_header: Option<Vec<String>>,
    },
}

#[derive(Clone, ValueEnum)]
enum Resource {
    Cpu,
    Gpu,
}

#[derive(Clone, ValueEnum)]
enum BenchmarkAction {
    Execute,
    Prove,
}

impl From<Resource> for ProverResourceType {
    fn from(resource: Resource) -> Self {
        match resource {
            Resource::Cpu => ProverResourceType::Cpu,
            Resource::Gpu => ProverResourceType::Gpu,
        }
    }
}

impl From<BenchmarkAction> for Action {
    fn from(action: BenchmarkAction) -> Self {
        match action {
            BenchmarkAction::Execute => Action::Execute,
            BenchmarkAction::Prove => Action::Prove,
        }
    }
}

/// Main entry point for the host benchmarker
#[tokio::main]
async fn main() -> Result<(), Box<dyn std::error::Error>> {
    let cli = Cli::parse();

    let resource: ProverResourceType = cli.resource.into();
    let action: Action = cli.action.into();

    let block_witness_gen: Box<dyn WitnessGenerator> = match cli.source {
        SourceCommand::Tests { directory_path } => {
            Box::new(ExecSpecTestBlocksAndWitnesses::new(directory_path))
        }
        SourceCommand::Rpc {
            last_n_blocks,
            rpc_url,
            rpc_header,
        } => {
            let parsed_headers: Vec<(String, String)> = rpc_header
                .unwrap_or_default()
                .into_iter()
                .map(|header| {
                    header
                        .split_once(':')
                        .map(|(k, v)| (k.to_string(), v.to_string()))
                        .ok_or_else(|| {
                            format!("invalid header format: '{}'. expected 'key:value'", header)
                        })
                })
                .collect::<Result<_, _>>()?;
            Box::new(
                RPCBlocksAndWitnessesBuilder::new(rpc_url)
                    .with_headers(parsed_headers)?
                    .last_n_blocks(last_n_blocks)
                    .build()?,
            )
        }
    };

<<<<<<< HEAD
    let corpuses = block_witness_gen.generate().await?;

    for zkvm in zkvms {
        match zkvm {
            zkVM::Sp1 => {
                run_cargo_patch_command("sp1")?;
                let sp1_zkvm = new_sp1_zkvm(resource)?;
                run_benchmark_ere("sp1", sp1_zkvm, action, &corpuses);
            }
            zkVM::Risc0 => {
                run_cargo_patch_command("risc0")?;
                let risc0_zkvm = new_risczero_zkvm(resource)?;
                run_benchmark_ere("risc0", risc0_zkvm, action, &corpuses);
            } // zkVM::Openvm => {
              //     run_cargo_patch_command("openvm")?;
              //     let openvm_zkvm = new_openvm_zkvm(resource)?;
              //     run_benchmark_ere("openvm", openvm_zkvm, action, &block_witness_gen).await?;
              // } // zkVM::Pico => {
              //     let pico_zkvm = new_pico_zkvm(resource)?;
              //     run_benchmark_ere("pico", pico_zkvm, action)?;
              // }
        }
=======
    // Set to true once a zkvm has ran
    let mut ran_any = false;

    #[cfg(feature = "sp1")]
    {
        run_cargo_patch_command("sp1")?;
        let sp1_zkvm = new_sp1_zkvm(resource)?;
        run_benchmark_ere("sp1", sp1_zkvm, action, &block_witness_gen).await?;
        ran_any = true;
>>>>>>> b82eefce
    }

    #[cfg(feature = "risc0")]
    {
        run_cargo_patch_command("risc0")?;
        let risc0_zkvm = new_risczero_zkvm(resource)?;
        run_benchmark_ere("risc0", risc0_zkvm, action, &block_witness_gen).await?;
        ran_any = true;
    }

    #[cfg(feature = "openvm")]
    {
        run_cargo_patch_command("openvm")?;
        let openvm_zkvm = new_openvm_zkvm(resource)?;
        run_benchmark_ere("openvm", openvm_zkvm, action, &block_witness_gen).await?;
        ran_any = true;
    }

    #[cfg(feature = "pico")]
    {
        let pico_zkvm = new_pico_zkvm(resource)?;
        run_benchmark_ere("pico", pico_zkvm, action, &block_witness_gen).await?;
        ran_any = true;
    }

    if ran_any {
        Ok(())
    } else {
        Err("please enable one of the zkVM's using the appropriate feature flag".into())
    }
}

#[cfg(feature = "sp1")]
fn new_sp1_zkvm(prover_resource: ProverResourceType) -> Result<EreSP1, Box<dyn std::error::Error>> {
    let guest_dir = concat!(env!("CARGO_WORKSPACE_DIR"), "ere-guests/sp1");
    let program = RV32_IM_SUCCINCT_ZKVM_ELF::compile(&PathBuf::from(guest_dir))?;
    Ok(EreSP1::new(program, prover_resource))
}

#[cfg(feature = "risc0")]
fn new_risczero_zkvm(
    prover_resource: ProverResourceType,
) -> Result<EreRisc0, Box<dyn std::error::Error>> {
    let guest_dir = concat!(env!("CARGO_WORKSPACE_DIR"), "ere-guests/risc0");
    let program = RV32_IM_RISCZERO_ZKVM_ELF::compile(&PathBuf::from(guest_dir))?;
    Ok(EreRisc0::new(program, prover_resource))
}

#[cfg(feature = "openvm")]
fn new_openvm_zkvm(
    prover_resource: ProverResourceType,
) -> Result<EreOpenVM, Box<dyn std::error::Error>> {
    let guest_dir = concat!(env!("CARGO_WORKSPACE_DIR"), "ere-guests/openvm");
    let program = OPENVM_TARGET::compile(&PathBuf::from(guest_dir))?;
    Ok(EreOpenVM::new(program, prover_resource))
}

#[cfg(feature = "pico")]
fn new_pico_zkvm(
    prover_resource: ProverResourceType,
) -> Result<ErePico, Box<dyn std::error::Error>> {
    let guest_dir = concat!(env!("CARGO_WORKSPACE_DIR"), "ere-guests/pico");
    let program = PICO_TARGET::compile(&PathBuf::from(guest_dir))?;
    Ok(ErePico::new(program, prover_resource))
}

/// Patches the precompiles for a specific zkvm
fn run_cargo_patch_command(zkvm_name: &str) -> Result<(), Box<dyn std::error::Error>> {
    println!("Running cargo {}...", zkvm_name);

    let output = Command::new("cargo").arg(zkvm_name).output()?;

    if !output.status.success() {
        let stderr = String::from_utf8_lossy(&output.stderr);
        let stdout = String::from_utf8_lossy(&output.stdout);

        eprintln!(
            "cargo {} failed with exit code: {:?}",
            zkvm_name,
            output.status.code()
        );
        eprintln!("stdout: {}", stdout);
        eprintln!("stderr: {}", stderr);

        return Err(format!("cargo {} command failed", zkvm_name).into());
    }

    println!("cargo {} completed successfully", zkvm_name);
    Ok(())
}<|MERGE_RESOLUTION|>--- conflicted
+++ resolved
@@ -142,30 +142,9 @@
         }
     };
 
-<<<<<<< HEAD
     let corpuses = block_witness_gen.generate().await?;
 
-    for zkvm in zkvms {
-        match zkvm {
-            zkVM::Sp1 => {
-                run_cargo_patch_command("sp1")?;
-                let sp1_zkvm = new_sp1_zkvm(resource)?;
-                run_benchmark_ere("sp1", sp1_zkvm, action, &corpuses);
-            }
-            zkVM::Risc0 => {
-                run_cargo_patch_command("risc0")?;
-                let risc0_zkvm = new_risczero_zkvm(resource)?;
-                run_benchmark_ere("risc0", risc0_zkvm, action, &corpuses);
-            } // zkVM::Openvm => {
-              //     run_cargo_patch_command("openvm")?;
-              //     let openvm_zkvm = new_openvm_zkvm(resource)?;
-              //     run_benchmark_ere("openvm", openvm_zkvm, action, &block_witness_gen).await?;
-              // } // zkVM::Pico => {
-              //     let pico_zkvm = new_pico_zkvm(resource)?;
-              //     run_benchmark_ere("pico", pico_zkvm, action)?;
-              // }
-        }
-=======
+
     // Set to true once a zkvm has ran
     let mut ran_any = false;
 
@@ -173,16 +152,15 @@
     {
         run_cargo_patch_command("sp1")?;
         let sp1_zkvm = new_sp1_zkvm(resource)?;
-        run_benchmark_ere("sp1", sp1_zkvm, action, &block_witness_gen).await?;
-        ran_any = true;
->>>>>>> b82eefce
+        run_benchmark_ere("sp1", sp1_zkvm, action, &corpuses).await?;
+        ran_any = true;
     }
 
     #[cfg(feature = "risc0")]
     {
         run_cargo_patch_command("risc0")?;
         let risc0_zkvm = new_risczero_zkvm(resource)?;
-        run_benchmark_ere("risc0", risc0_zkvm, action, &block_witness_gen).await?;
+        run_benchmark_ere("risc0", risc0_zkvm, action, &corpuses).await?;
         ran_any = true;
     }
 
@@ -190,14 +168,14 @@
     {
         run_cargo_patch_command("openvm")?;
         let openvm_zkvm = new_openvm_zkvm(resource)?;
-        run_benchmark_ere("openvm", openvm_zkvm, action, &block_witness_gen).await?;
+        run_benchmark_ere("openvm", openvm_zkvm, action, &corpuses).await?;
         ran_any = true;
     }
 
     #[cfg(feature = "pico")]
     {
         let pico_zkvm = new_pico_zkvm(resource)?;
-        run_benchmark_ere("pico", pico_zkvm, action, &block_witness_gen).await?;
+        run_benchmark_ere("pico", pico_zkvm, action, &corpuses).await?;
         ran_any = true;
     }
 
