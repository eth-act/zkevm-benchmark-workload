--- conflicted
+++ resolved
@@ -11,13 +11,7 @@
 };
 
 use benchmark_runner::{Action, run_benchmark_ere};
-<<<<<<< HEAD
-// use ere_openvm::{EreOpenVM, OPENVM_TARGET};
-use ere_risczero::{EreRisc0, RV32_IM_RISCZERO_ZKVM_ELF};
-use ere_sp1::{EreSP1, RV32_IM_SUCCINCT_ZKVM_ELF};
-use ere_zisk::{EreZisk, RV64_IMA_ZISK_ZKVM_ELF};
-=======
->>>>>>> da26e683
+
 use zkvm_interface::{Compiler, ProverResourceType};
 
 #[cfg(feature = "sp1")]
@@ -31,6 +25,9 @@
 
 #[cfg(feature = "pico")]
 use ere_pico::{ErePico, PICO_TARGET};
+
+#[cfg(feature = "zisk")]
+use ere_zisk::{EreZisk, RV64_IMA_ZISK_ZKVM_ELF};
 
 #[derive(Parser)]
 #[command(name = "zkvm-benchmarker")]
@@ -81,19 +78,6 @@
     },
 }
 
-<<<<<<< HEAD
-#[derive(Clone, ValueEnum, strum::EnumIter)]
-#[allow(non_camel_case_types)]
-enum zkVM {
-    Sp1,
-    Risc0,
-    Zisk,
-    // Openvm,
-    // Pico,
-}
-
-=======
->>>>>>> da26e683
 #[derive(Clone, ValueEnum)]
 enum Resource {
     Cpu,
@@ -162,33 +146,6 @@
         }
     };
 
-<<<<<<< HEAD
-    for zkvm in zkvms {
-        match zkvm {
-            zkVM::Sp1 => {
-                run_cargo_patch_command("sp1")?;
-                let sp1_zkvm = new_sp1_zkvm(resource)?;
-                run_benchmark_ere("sp1", sp1_zkvm, action, &block_witness_gen).await?;
-            }
-            zkVM::Risc0 => {
-                run_cargo_patch_command("risc0")?;
-                let risc0_zkvm = new_risczero_zkvm(resource)?;
-                run_benchmark_ere("risc0", risc0_zkvm, action, &block_witness_gen).await?;
-            }
-            zkVM::Zisk => {
-                run_cargo_patch_command("zisk")?;
-                let zisk_zkvm = new_zisk_zkvm(resource)?;
-                run_benchmark_ere("zisk", zisk_zkvm, action, &block_witness_gen).await?;
-            } // zkVM::Openvm => {
-              //     run_cargo_patch_command("openvm")?;
-              //     let openvm_zkvm = new_openvm_zkvm(resource)?;
-              //     run_benchmark_ere("openvm", openvm_zkvm, action, &block_witness_gen).await?;
-              // } // zkVM::Pico => {
-              //     let pico_zkvm = new_pico_zkvm(resource)?;
-              //     run_benchmark_ere("pico", pico_zkvm, action)?;
-              // }
-        }
-=======
     let corpuses = block_witness_gen.generate().await?;
 
     // Set to true once a zkvm has ran
@@ -200,7 +157,14 @@
         let sp1_zkvm = new_sp1_zkvm(resource)?;
         run_benchmark_ere("sp1", sp1_zkvm, action, &corpuses).await?;
         ran_any = true;
->>>>>>> da26e683
+    }
+
+    #[cfg(feature = "zisk")]
+    {
+        run_cargo_patch_command("zisk")?;
+        let zisk_zkvm = new_zisk_zkvm(resource)?;
+        run_benchmark_ere("zisk", zisk_zkvm, action, &corpuses).await?;
+        ran_any = true;
     }
 
     #[cfg(feature = "risc0")]
@@ -218,9 +182,10 @@
         run_benchmark_ere("openvm", openvm_zkvm, action, &corpuses).await?;
         ran_any = true;
     }
-
+    
     #[cfg(feature = "pico")]
     {
+        run_cargo_patch_command("pico")?;
         let pico_zkvm = new_pico_zkvm(resource)?;
         run_benchmark_ere("pico", pico_zkvm, action, &corpuses).await?;
         ran_any = true;
@@ -249,7 +214,7 @@
     Ok(EreRisc0::new(program, prover_resource))
 }
 
-<<<<<<< HEAD
+#[cfg(feature = "zisk")]
 fn new_zisk_zkvm(
     prover_resource: ProverResourceType,
 ) -> Result<EreZisk, Box<dyn std::error::Error>> {
@@ -258,22 +223,6 @@
     Ok(EreZisk::new(program, prover_resource))
 }
 
-// fn new_openvm_zkvm(
-//     prover_resource: ProverResourceType,
-// ) -> Result<EreOpenVM, Box<dyn std::error::Error>> {
-//     let guest_dir = concat!(env!("CARGO_WORKSPACE_DIR"), "ere-guests/openvm");
-//     let program = OPENVM_TARGET::compile(&PathBuf::from(guest_dir))?;
-//     Ok(EreOpenVM::new(program, prover_resource))
-// }
-
-// fn new_pico_zkvm(
-//     prover_resource: ProverResourceType,
-// ) -> Result<ErePico, Box<dyn std::error::Error>> {
-//     let guest_dir = concat!(env!("CARGO_WORKSPACE_DIR"), "ere-guests/pico");
-//     let program = PICO_TARGET::compile(&PathBuf::from(guest_dir))?;
-//     Ok(ErePico::new(program, prover_resource))
-// }
-=======
 #[cfg(feature = "openvm")]
 fn new_openvm_zkvm(
     prover_resource: ProverResourceType,
@@ -291,7 +240,6 @@
     let program = PICO_TARGET::compile(&PathBuf::from(guest_dir))?;
     Ok(ErePico::new(program, prover_resource))
 }
->>>>>>> da26e683
 
 /// Patches the precompiles for a specific zkvm
 fn run_cargo_patch_command(zkvm_name: &str) -> Result<(), Box<dyn std::error::Error>> {
