[package]
name = "ere-hosts"
version.workspace = true
edition.workspace = true
rust-version.workspace = true
license.workspace = true

[features]
default = []
sp1 = ["dep:ere-sp1"]
risc0 = ["dep:ere-risczero"]
openvm = ["dep:ere-openvm"]
pico = ["dep:ere-pico"]

[dependencies]
benchmark-runner.workspace = true
<<<<<<< HEAD
ere-sp1.workspace = true
ere-risczero.workspace = true
ere-zisk.workspace = true
# ere-pico.workspace = true
=======
>>>>>>> da26e683
zkvm-interface.workspace = true
witness-generator.workspace = true
clap.workspace = true
tokio.workspace = true

# Optional dependencies based on features
ere-sp1 = { workspace = true, optional = true }
ere-risczero = { workspace = true, optional = true }
ere-openvm = { workspace = true, optional = true }
ere-pico = { workspace = true, optional = true }

[lints]
workspace = true<|MERGE_RESOLUTION|>--- conflicted
+++ resolved
@@ -11,16 +11,10 @@
 risc0 = ["dep:ere-risczero"]
 openvm = ["dep:ere-openvm"]
 pico = ["dep:ere-pico"]
+zisk = ["dep:ere-zisk"]
 
 [dependencies]
 benchmark-runner.workspace = true
-<<<<<<< HEAD
-ere-sp1.workspace = true
-ere-risczero.workspace = true
-ere-zisk.workspace = true
-# ere-pico.workspace = true
-=======
->>>>>>> da26e683
 zkvm-interface.workspace = true
 witness-generator.workspace = true
 clap.workspace = true
@@ -31,6 +25,7 @@
 ere-risczero = { workspace = true, optional = true }
 ere-openvm = { workspace = true, optional = true }
 ere-pico = { workspace = true, optional = true }
+ere-zisk = { workspace = true, optional = true }
 
 [lints]
 workspace = true