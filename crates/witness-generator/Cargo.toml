[package]
name = "witness-generator"
version.workspace = true
edition.workspace = true
rust-version.workspace = true
license.workspace = true

[dependencies]
walkdir.workspace = true
rayon.workspace = true
serde.workspace = true
serde_json.workspace = true
thiserror.workspace = true
async-trait.workspace = true
jsonrpsee.workspace = true
http = "1.0"
anyhow.workspace = true
tokio.workspace = true
clap.workspace = true
tracing.workspace = true
tracing-subscriber.workspace = true

alloy-eips = { workspace = true }
alloy-rpc-types-eth.workspace = true
alloy-primitives = { workspace = true, features = ["serde"] }
ef-tests.workspace = true
reth-stateless.workspace = true
reth-ethereum-primitives = { workspace = true, features = [
    "serde",
    "serde-bincode-compat",
] }
reth-primitives-traits = { workspace = true, features = [
    "serde",
    "serde-bincode-compat",
] }
reth-chainspec.workspace = true
reth-rpc-api = { workspace = true, features = ["client"] }
<<<<<<< HEAD
jsonrpsee.workspace = true
http = "1.0"
alloy-eips = { workspace = true }
anyhow.workspace = true
alloy-rpc-types-eth.workspace = true
tokio.workspace = true
clap.workspace = true
tokio-util = "0.7.15"
=======
>>>>>>> fb2aae35

[dev-dependencies]
tokio = { version = "1", features = ["macros", "rt-multi-thread"] }<|MERGE_RESOLUTION|>--- conflicted
+++ resolved
@@ -19,6 +19,7 @@
 clap.workspace = true
 tracing.workspace = true
 tracing-subscriber.workspace = true
+tokio-util = "0.7.15"
 
 alloy-eips = { workspace = true }
 alloy-rpc-types-eth.workspace = true
@@ -35,17 +36,6 @@
 ] }
 reth-chainspec.workspace = true
 reth-rpc-api = { workspace = true, features = ["client"] }
-<<<<<<< HEAD
-jsonrpsee.workspace = true
-http = "1.0"
-alloy-eips = { workspace = true }
-anyhow.workspace = true
-alloy-rpc-types-eth.workspace = true
-tokio.workspace = true
-clap.workspace = true
-tokio-util = "0.7.15"
-=======
->>>>>>> fb2aae35
 
 [dev-dependencies]
 tokio = { version = "1", features = ["macros", "rt-multi-thread"] }