--- conflicted
+++ resolved
@@ -238,13 +238,8 @@
         })?;
         Self::from_json(&contents)
     }
-<<<<<<< HEAD
-
-    /// Creates a new fixture from stateless input and a name.
-=======
-    
+
     /// Creates a new valid fixture from stateless input and a name.
->>>>>>> d8863dfb
     pub fn from_stateless_input(input: &StatelessInput, name: &str) -> Self {
         Self {
             name: name.to_string(),
