--- conflicted
+++ resolved
@@ -1,13 +1,7 @@
 use anyhow::{Context, Result, anyhow};
 use clap::{Parser, Subcommand};
-<<<<<<< HEAD
 use std::path::PathBuf;
 use tokio_util::sync::CancellationToken;
-=======
-use std::path::{Path, PathBuf};
-use tracing::info;
-use tracing_subscriber::EnvFilter;
->>>>>>> fb2aae35
 use witness_generator::{
     WitnessGenerator,
     eest_generator::ExecSpecTestBlocksAndWitnessBuilder,
@@ -87,33 +81,14 @@
 
     let generator: Box<dyn WitnessGenerator> = build_generator(cli.source).await?;
 
-<<<<<<< HEAD
-    println!("Generating fixtures...");
+    info!("Generating fixtures...");
     let count = generator
         .generate_to_path(&cli.output_folder)
         .await
         .context("Failed to generate blocks and witnesses")?;
 
-    println!("Generated {} blocks and witnesses", count);
+    info!("Generated {} blocks and witnesses", count);
 
-=======
-    info!("Generating fixtures...");
-    let bws = generator
-        .generate()
-        .await
-        .context("Failed to generate blocks and witnesses")?;
-
-    info!("Generated {} blocks and witnesses", bws.len());
-
-    if bws.is_empty() {
-        info!("No blocks and witnesses generated. Exiting.");
-        return Ok(());
-    }
-
-    write_fixtures_to_disk(&cli.output_folder, &bws).context("Failed to write fixtures to disk")?;
-
-    info!("Fixtures written successfully.");
->>>>>>> fb2aae35
     Ok(())
 }
 
@@ -187,31 +162,4 @@
             ))
         }
     }
-<<<<<<< HEAD
-=======
-}
-
-fn write_fixtures_to_disk(
-    output_folder: &Path,
-    bws: &[witness_generator::BlocksAndWitnesses],
-) -> Result<()> {
-    info!("Writing fixtures to output folder...");
-
-    for bw in bws {
-        let output_path = output_folder.join(format!("{}.json", bw.name));
-        let output_data = serde_json::to_string_pretty(bw)
-            .with_context(|| format!("Failed to serialize fixture: {}", bw.name))?;
-
-        // Ensure parent directory exists
-        if let Some(parent) = output_path.parent() {
-            std::fs::create_dir_all(parent)
-                .with_context(|| format!("Failed to create directory for: {output_path:?}"))?;
-        }
-
-        std::fs::write(&output_path, output_data)
-            .with_context(|| format!("Failed to write fixture to: {output_path:?}"))?;
-    }
-
-    Ok(())
->>>>>>> fb2aae35
 }