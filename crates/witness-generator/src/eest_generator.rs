//! Generate fixtures for zkEVM benchmarking tool

use anyhow::{Context, Result, anyhow, bail};
use async_trait::async_trait;
use ef_tests::{Case, cases::blockchain_test::BlockchainTestCase, models::BlockchainTest};
use rayon::prelude::*;
use reth_chainspec::ChainSpec;
use std::{
    path::{Path, PathBuf},
    process::Command,
};
use tracing::error;
use walkdir::{DirEntry, WalkDir};

use crate::{BlockAndWitness, blocks_and_witnesses::WitnessGenerator};
use reth_stateless::StatelessInput;

/// Witness generator that produces `BlockAndWitness` fixtures for execution-spec-test fixtures.
#[derive(Debug, Clone, Default)]
pub struct ExecSpecTestBlocksAndWitnessBuilder {
    input_folder: Option<PathBuf>,
    tag: Option<String>,
    include: Option<Vec<String>>,
    exclude: Option<Vec<String>>,
}

impl ExecSpecTestBlocksAndWitnessBuilder {
    const TEMP_EEST_FIXTURES_PATH: &str = "./zkevm-fixtures";

    /// Sets the tag for the execution-spec-test fixtures.
    pub fn with_tag(mut self, tag: String) -> Self {
        self.tag = Some(tag);
        self
    }

    /// Sets the input folder for the execution-spec-test fixtures.
    /// Returns an error if the path doesn't exist or isn't a directory.
    pub fn with_input_folder(mut self, path: PathBuf) -> Result<Self> {
        if !path.exists() {
            bail!("EEST fixtures path '{}' does not exist", path.display());
        }
        if !path.is_dir() {
            bail!("EEST fixtures path '{}' is not a directory", path.display());
        }
        let canonical_path = path
            .canonicalize()
            .with_context(|| format!("Failed to resolve path '{}'", path.display()))?;

        self.input_folder = Some(canonical_path);
        Ok(self)
    }

    /// Includes only test names that contain the provided strings.
    pub fn with_includes(mut self, includes: Vec<String>) -> Self {
        self.include = Some(includes);
        self
    }

    /// Excludes all test names that contain the provided strings.
    pub fn with_excludes(mut self, exclude: Vec<String>) -> Self {
        self.exclude = Some(exclude);
        self
    }

    /// Builds the `ExecSpecTestBlocksAndWitnesses` instance.
    pub fn build(self) -> Result<ExecSpecTestBlocksAndWitnesses> {
        let input_folder = self.input_folder;
        let tag = self.tag;
        let include = self.include.unwrap_or_default();
        let exclude = self.exclude.unwrap_or_default();

        // delete_eest_folder indicates if the EEST folder will be automatically deleted after witness generation.
        // If this folder was explicitly provided, we do not delete it.
        let (directory_path, delete_eest_folder) = if let Some(input_folder) = input_folder {
            (input_folder, false)
        } else {
            let mut cmd = Command::new("./scripts/download-and-extract-fixtures.sh");
            if let Some(tag) = tag {
                cmd.arg(tag);
            }
            let output = cmd.output().context("Failed to execute download script")?;

            if !output.status.success() {
                bail!(
                    "Failed to download EEST benchmark fixtures: {}",
                    String::from_utf8_lossy(&output.stderr)
                );
            }
            (PathBuf::from(&Self::TEMP_EEST_FIXTURES_PATH), true)
        };

        Ok(ExecSpecTestBlocksAndWitnesses {
            directory_path,
            include,
            exclude,
            delete_eest_folder,
        })
    }
}

/// Witness generator that produces `BlockAndWitness` fixtures for EEST fixtures.
#[derive(Debug, Clone)]
pub struct ExecSpecTestBlocksAndWitnesses {
    directory_path: PathBuf,
    include: Vec<String>,
    exclude: Vec<String>,
    delete_eest_folder: bool,
}

impl Drop for ExecSpecTestBlocksAndWitnesses {
    fn drop(&mut self) {
        if self.delete_eest_folder && self.directory_path.exists() {
            match std::fs::remove_dir_all(&self.directory_path) {
                Ok(_) => {}
                Err(e) => error!(
                    "Failed to remove directory {}: {}",
                    self.directory_path.display(),
                    e
                ),
            }
        }
    }
}

#[async_trait]
impl WitnessGenerator for ExecSpecTestBlocksAndWitnesses {
    // Generates blocks and witnesses from the EEST fixtures located in the specified directory,
    // filtering by the provided include and exclude patterns.
    async fn generate(&self) -> Result<Vec<BlockAndWitness>> {
        let suite_path = self.directory_path.join("fixtures/blockchain_tests");

        if !suite_path.exists() {
            bail!("Test suite path does not exist: {}.", suite_path.display());
        }

        let test_file_paths = find_all_files_with_extension(&suite_path, ".json");
        let mut tests: Vec<(String, BlockchainTest)> = Vec::new();
        for path in test_file_paths {
            let test_case = match BlockchainTestCase::load(&path) {
                Ok(case) => case,
                Err(e) => {
                    bail!("Failed to load test case from {}: {e}", path.display());
                }
            };

            let file_tests: Vec<(String, BlockchainTest)> = test_case
                .tests
                .into_iter()
                .map(|(name, case)| {
                    (
                        name.split('/').next_back().unwrap_or(&name).to_string(),
                        case,
                    )
                })
                .filter(|(name, _)| !self.exclude.iter().any(|filter| name.contains(filter)))
                .filter(|(name, _)| self.include.iter().all(|f| name.contains(f)))
                .collect();
            tests.extend(file_tests);
        }

        let bws: Result<Vec<_>> = tests
            .par_iter()
            .map(|(name, case)| {
                let chain_spec: ChainSpec = case.network.into();
                let chain_config = chain_spec.genesis.config;
                let (recovered_block, witness) = BlockchainTestCase::run_single_case(name, case)?
                    .into_iter()
                    .next_back()
                    .ok_or_else(|| anyhow!("No target block found for test case {}", name))?;
                let block_and_witness = StatelessInput {
                    block: recovered_block.into_block(),
                    witness,
                    chain_config,
                };
                let success = case
                    .blocks
                    .iter()
                    .next_back()
                    .unwrap()
                    .expect_exception
                    .is_none();
                Ok(BlockAndWitness {
                    name: name.to_string(),
                    block_and_witness,
                    success,
                })
            })
            .collect();

        bws
    }

    /// Generates `BlockAndWitness` fixtures from EEST test cases and writes them to the specified path.
    ///
    /// This method processes all matching EEST test cases, generates the corresponding
    /// witness data, and writes each fixture as a separate JSON file in the output directory.
    ///
    /// # Arguments
    /// * `path` - The directory path where JSON fixture files will be written
    ///
    /// # Returns
    /// The number of fixture files successfully generated and written
    ///
    /// # Errors
    /// Returns an error if fixture generation fails, serialization fails, or file writing fails.
    async fn generate_to_path(&self, path: &Path) -> Result<usize> {
        let bws = self.generate().await?;
        for bw in &bws {
            let output_path = path.join(format!("{}.json", bw.name));
            let output_data = serde_json::to_string_pretty(&bw)
                .with_context(|| format!("Failed to serialize fixture: {}", bw.name))?;

            std::fs::write(&output_path, output_data)
                .with_context(|| format!("Failed to write fixture to: {output_path:?}"))?;
        }
        Ok(bws.len())
    }
}

/// Recursively finds all files within `path` that end with `extension`.
// This function was copied from `ef-tests`
fn find_all_files_with_extension(path: &Path, extension: &str) -> Vec<PathBuf> {
    WalkDir::new(path)
        .into_iter()
        .filter_map(Result::ok)
        .filter(|e| e.file_name().to_string_lossy().ends_with(extension))
        .map(DirEntry::into_path)
        .collect()
}

#[cfg(test)]
mod tests {
    use flate2::bufread::GzDecoder;
    use tar::Archive;

    use super::*;
    use std::{fs::File, str::FromStr};

    fn decompress_eest_release(dest_dir: &Path) -> Result<()> {
        let path =
            PathBuf::from(env!("CARGO_MANIFEST_DIR")).join("testdata/zkevm_fixtures_v0.1.0.tar.gz");
        let file = File::open(path)?;
        let buf_reader = std::io::BufReader::new(file);
        let tar = GzDecoder::new(buf_reader);
        let mut archive = Archive::new(tar);
        archive.unpack(dest_dir)?;
        Ok(())
    }

    fn prepare_downgraded_eest_fixtures(target_path: &Path) -> Result<()> {
        let decompress_dir = tempfile::tempdir()?;
        let decompress_path = decompress_dir.path();
        decompress_eest_release(decompress_path)?;

        let single_fixture_path =
            PathBuf::from_str("fixtures/blockchain_tests/zkevm/worst_compute/worst_jumps.json")?;
        std::fs::create_dir_all(target_path.join(single_fixture_path.parent().unwrap()))?;
        std::fs::copy(
            decompress_path
                .join("zkevm-fixtures")
                .join(&single_fixture_path),
            target_path.join(&single_fixture_path),
        )?;
        Ok(())
    }

    #[tokio::test]
    async fn test_custom_input_folder() -> Result<()> {
        let target_dir = tempfile::tempdir()?;
        let target_path = target_dir.path();
        prepare_downgraded_eest_fixtures(target_path)?;

        let wg = ExecSpecTestBlocksAndWitnessBuilder::default()
            .with_input_folder(target_path.to_path_buf())?
            .build()?;

        let bws = wg.generate().await?;

        // The worst_jumps.json suite has two fixtures.
        assert_eq!(
            bws.len(),
            2,
            "Only two fixtures are expected for the worst_jumps EEST fixture"
        );

        // All blocks should expect a successful block validation.
<<<<<<< HEAD
        assert_eq!(bws.iter().all(|bw| bw.success), true);
=======
        assert!(bws.iter().all(|bw| bw.success));
>>>>>>> f42c2c18

        // Then the `input_folder` is used, the folder must not be deleted.
        drop(wg);
        assert!(
            target_path.exists(),
            "Directory should still exist after drop"
        );

        Ok(())
    }

    #[tokio::test]
    async fn test_filters() -> Result<()> {
        let target_dir = tempfile::tempdir()?;
        let target_path = target_dir.path();
        prepare_downgraded_eest_fixtures(target_path)?;

        let bw_with_include = ExecSpecTestBlocksAndWitnessBuilder::default()
            .with_input_folder(target_path.to_path_buf())?
            .with_includes(vec!["Prague".to_string()])
            .build()?
            .generate()
            .await?;
        assert_eq!(
            bw_with_include.len(),
            1,
            "Only one fixture should match the include filter"
        );
        assert!(
            bw_with_include[0].name.contains("Prague"),
            "The fixture should contain 'Prague' in its name"
        );

        let bw_with_exclude = ExecSpecTestBlocksAndWitnessBuilder::default()
            .with_input_folder(target_path.to_path_buf())?
            .with_excludes(vec!["Prague".to_string()])
            .build()?
            .generate()
            .await?;
        assert_eq!(
            bw_with_exclude.len(),
            1,
            "Only one fixture should match the exclude filter"
        );
        assert!(
            !bw_with_exclude[0].name.contains("Prague"),
            "The fixture should not contain 'Prague' in its name"
        );

        Ok(())
    }

    #[tokio::test]
    async fn test_generate_to_path() -> Result<()> {
        let target_dir = tempfile::tempdir()?;
        let target_path = target_dir.path();
        prepare_downgraded_eest_fixtures(target_path)?;

        let wg = ExecSpecTestBlocksAndWitnessBuilder::default()
            .with_input_folder(target_path.to_path_buf())?
            .build()?;

        let generation_dir = tempfile::tempdir()?;
        let generation_path = generation_dir.path();
        let count = wg.generate_to_path(generation_path).await?;
        assert_eq!(
            count, 2,
            "Only two fixtures are expected for the worst_jumps EEST fixture"
        );
        assert_eq!(
            generation_path.read_dir()?.count(),
            2,
            "There should be two generated fixture files in the output directory"
        );

        Ok(())
    }

    #[tokio::test]
    #[cfg(feature = "slow-tests")]
    async fn test_generate_latest_release() -> Result<()> {
        let target_dir = tempfile::tempdir()?;
        let target_path = target_dir.path();
        decompress_eest_release(target_path)?;

        let mut bw = ExecSpecTestBlocksAndWitnessBuilder::default()
            .with_input_folder(target_path.join("zkevm-fixtures"))?
            .with_includes(vec!["Prague".to_string()])
            .build()?;

        let generated = bw.generate().await?;
        assert!(
            !generated.is_empty(),
            "Expected to generate at least one fixture from the latest EEST release"
        );

        // Simulate that the EEST fixures were downloaded using the script.
        bw.delete_eest_folder = true;

        // Since we downloaded using the script, the temporary directory of EEST fixtures created by the script
        // should be deleted when the `ExecSpecTestBlocksAndWitnesses` is dropped.
        drop(bw);
        assert!(
            !PathBuf::from(ExecSpecTestBlocksAndWitnessBuilder::TEMP_EEST_FIXTURES_PATH).exists(),
            "Directory should be deleted after drop"
        );

        Ok(())
    }

    #[tokio::test]
    async fn test_invalid_block() -> Result<()> {
        let path =
            PathBuf::from(env!("CARGO_WORKSPACE_DIR")).join("tests/assets/eest-invalid-block");

        let wg = ExecSpecTestBlocksAndWitnessBuilder::default()
            .with_input_folder(path)?
            .build()?;

        let generated = wg.generate().await?;

        assert_eq!(
            generated.len(),
            1,
            "Expected single fixture for the invalid block test"
        );

        // The provided test with an invalid block fails due to header consensus checks.
        let witness = generated.into_iter().next().unwrap();
        assert!(
            witness.block_and_witness.witness.headers.len() == 1
                && witness.block_and_witness.witness.keys.is_empty()
                && witness.block_and_witness.witness.codes.is_empty()
                && witness.block_and_witness.witness.state.is_empty(),
            "Witnesses must only have one header value and no other data"
        );
        assert!(!witness.success, "The test must fail");

        Ok(())
    }
}<|MERGE_RESOLUTION|>--- conflicted
+++ resolved
@@ -284,11 +284,7 @@
         );
 
         // All blocks should expect a successful block validation.
-<<<<<<< HEAD
-        assert_eq!(bws.iter().all(|bw| bw.success), true);
-=======
         assert!(bws.iter().all(|bw| bw.success));
->>>>>>> f42c2c18
 
         // Then the `input_folder` is used, the folder must not be deleted.
         drop(wg);
